--- conflicted
+++ resolved
@@ -70,14 +70,8 @@
 class RiseAPI:
     """Rise API client"""
 
-<<<<<<< HEAD
+
     API_BASE = "https://api.riseworks.io/v1"
-    # API_BASE = "https://staging-b2b-api.riseworks.io/v1"
-=======
-    # API_BASE = "https://staging-b2b-api.riseworks.io/v1"
-    API_BASE = "https://api.riseworks.io/v1"
->>>>>>> 57e63696
-
     AUTH_ENDPOINT = API_BASE + "/auth/api/siwe"
     TEAM_ENDPOINT = API_BASE + "/teams/"  # doesn't work without trailing slash
     PAYMNET_ENDPOINT = API_BASE + "/payments"
